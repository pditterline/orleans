--- conflicted
+++ resolved
@@ -127,13 +127,8 @@
 
 
 ``` csharp
-<<<<<<< HEAD
-    var hello = GrainClient.GrainFactory.GetGrain<IGrain1 >(0);
-    Console.WriteLine("\n\n{0}\n\n", hello.SayHello().Result);
-=======
-    var friend = Orleans.GrainClient.GrainFactory.GetGrain<MyGrainInterfaces1.IGrain1>(0);
+    var friend = GrainClient.GrainFactory.GetGrain<MyGrainInterfaces1.IGrain1>(0);
     Console.WriteLine("\n\n{0}\n\n", friend.SayHello().Result);
->>>>>>> 229c27c7
 ```
 
 
