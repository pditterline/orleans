--- conflicted
+++ resolved
@@ -34,7 +34,6 @@
   <ItemGroup>
     <Reference Include="System" />
     <Reference Include="System.Core" />
-    <Reference Include="System.Numerics" />
     <Reference Include="System.Xml.Linq" />
     <Reference Include="System.Data.DataSetExtensions" />
     <Reference Include="Microsoft.CSharp" />
@@ -46,10 +45,12 @@
     <Compile Include="..\Build\GlobalAssemblyInfo.cs">
       <Link>Properties\GlobalAssemblyInfo.cs</Link>
     </Compile>
-    <Compile Include="ErrorCode.cs" />
     <Compile Include="Properties\AssemblyInfo.cs" />
     <Compile Include="AWSUtils.cs" />
-<<<<<<< HEAD
+    <Compile Include="Membership\DynamoDBGatewayListProvider.cs" />
+    <Compile Include="Membership\DynamoDBMembershipTable.cs" />
+    <Compile Include="Membership\SiloInstanceRecord.cs" />
+    <Compile Include="Reminders\DynamoDBReminderTable.cs" />
     <Compile Include="Providers\AWSConfigurationExtensions.cs" />
     <Compile Include="Providers\Streams\Kinesis\ICheckpointerSettings.cs" />
     <Compile Include="Providers\Streams\Kinesis\IKinesisQueueCache.cs" />
@@ -70,12 +71,6 @@
     <Compile Include="Providers\Streams\Kinesis\SegmentBuilder.cs" />
     <Compile Include="Providers\Streams\PersistentStreams\DynamoDbStorageStreamFailureHandler.cs" />
     <Compile Include="Providers\Streams\PersistentStreams\StreamDeliveryFailureEntity.cs" />
-=======
-    <Compile Include="Membership\DynamoDBGatewayListProvider.cs" />
-    <Compile Include="Membership\DynamoDBMembershipTable.cs" />
-    <Compile Include="Membership\SiloInstanceRecord.cs" />
-    <Compile Include="Reminders\DynamoDBReminderTable.cs" />
->>>>>>> 16202135
     <Compile Include="Storage\DynamoDBStorage.cs" />
     <Compile Include="Storage\Provider\DynamoDBStorageProvider.cs" />
     <Compile Include="Storage\SQSStorage.cs" />
